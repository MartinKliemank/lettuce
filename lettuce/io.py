"""
Input/output routines.

TODO: Logging
TODO: VTK field/o
"""

import sys
import logging
import numpy as np
import torch
<<<<<<< HEAD
from pyevtk.hl import *
#import pyevtk.hl as vtk
=======
#from pyevtk.hl import *
import pyevtk.hl as vtk
import pyevtk.vtk as VTKGroup

>>>>>>> 89f56033
from matplotlib import pyplot as plt

def write_image(filename, array2d):
    from matplotlib import pyplot as plt
    fig, ax = plt.subplots()
    plt.tight_layout()
    ax.imshow(array2d)
    ax.set_xlabel('')
    ax.set_ylabel('')
    ax.get_xaxis().set_visible(False)
    ax.get_yaxis().set_visible(False)
    plt.savefig(filename)

def write_png(filename, array2d):
    pass


<<<<<<< HEAD
def write_vtk(filename, resolution, field_data_u, field_data_q, id):
    # https://vtk.org/Wiki/VTK/Writing_VTK_files_using_python
    # https://anaconda.org/e3sm/evtk
    # https://pypi.org/project/pyevtk/
    data_1 = np.zeros((resolution[0], resolution[1], resolution[2]))
    data_2 = np.zeros((resolution[0], resolution[1], resolution[2]))

    u = field_data_u.astype('float64')
=======
def write_vtk(filename, res, u, p, t):
>>>>>>> 89f56033
    u = np.transpose(u, (2, 1, 0))
    ux = np.zeros((res[0], res[1], res[2]))
    ux[:, :, 0] = u[:, :, 0]
    uy = np.zeros((res[0], res[1], res[2]))
    uy[:, :, 0] = u[:, :, 1]
    p = np.transpose(p, (2, 1, 0))

    vtk.gridToVTK("/Users/mariobedrunka/Downloads/data/" + filename + "_" + str(t), np.arange(0, res[0]), np.arange(0, res[1]),
              np.arange(0, res[2]), pointData={"ux": ux, "uy": uy, "p": p})

class VTKReporter:
    """General VTK Reporter for velocity and pressure"""
    def __init__(self, lattice, flow, filename, interval=50):
        self.lattice = lattice
        self.flow = flow
        self.interval = interval
        self.filename = filename

<<<<<<< HEAD
    q = field_data_q.astype('float64')
    q = np.transpose(q, (2, 1, 0))

    data_1[:, :, 0] = u[:, :, 0]
    data_2[:, :, 0] = u[:, :, 1]

    gridToVTK("/Users/mariobedrunka/Downloads/data/" + "output_grid_" + id, np.arange(0, resolution[0]), np.arange(0, resolution[1]),
              np.arange(0, resolution[2]), pointData={"ux": data_1, "uy": data_2, "rho": q})

    #raise NotImplementedError
=======
    def __call__(self, i, t, f):
        if t % self.interval == 0:
            t = self.flow.units.convert_time_to_pu(t)
            u = self.flow.units.convert_velocity_to_pu(self.lattice.u(f))
            p = self.flow.units.convert_density_lu_to_pressure_pu(self.lattice.rho(f))
            write_vtk(self.filename, self.flow.res,
                      self.lattice.convert_to_numpy(u), self.lattice.convert_to_numpy(p), t)
>>>>>>> 89f56033


class ErrorReporter:
    """Reports numerical errors with respect to analytic solution."""
    def __init__(self, lattice, flow, interval=1, out=sys.stdout):
        assert hasattr(flow, "analytic_solution")
        self.lattice = lattice
        self.flow = flow
        self.interval = interval
        self.out = [] if out is None else out
        if not isinstance(self.out, list):
            print("#error_u         error_p", file=self.out)

    def __call__(self, i, t, f):
        if t % self.interval == 0:
            t = self.flow.units.convert_time_to_pu(t)
            pref, uref = self.flow.analytic_solution(self.flow.grid, t=t)
            pref = self.lattice.convert_to_tensor(pref)
            uref = self.lattice.convert_to_tensor(uref)
            u = self.flow.units.convert_velocity_to_pu(self.lattice.u(f))
            p = self.flow.units.convert_density_lu_to_pressure_pu(self.lattice.rho(f))

            resolution = torch.pow(torch.prod(self.lattice.convert_to_tensor(p.size())),1/self.lattice.D)

            err_u = torch.norm(u-uref)/resolution
            err_p = torch.norm(p-pref)/resolution

            if isinstance(self.out, list):
                self.out.append([err_u.item(), err_p.item()])
            else:
                print(err_u.item(), err_p.item(), file=self.out)
<|MERGE_RESOLUTION|>--- conflicted
+++ resolved
@@ -9,15 +9,10 @@
 import logging
 import numpy as np
 import torch
-<<<<<<< HEAD
-from pyevtk.hl import *
-#import pyevtk.hl as vtk
-=======
 #from pyevtk.hl import *
 import pyevtk.hl as vtk
 import pyevtk.vtk as VTKGroup
 
->>>>>>> 89f56033
 from matplotlib import pyplot as plt
 
 def write_image(filename, array2d):
@@ -35,18 +30,7 @@
     pass
 
 
-<<<<<<< HEAD
-def write_vtk(filename, resolution, field_data_u, field_data_q, id):
-    # https://vtk.org/Wiki/VTK/Writing_VTK_files_using_python
-    # https://anaconda.org/e3sm/evtk
-    # https://pypi.org/project/pyevtk/
-    data_1 = np.zeros((resolution[0], resolution[1], resolution[2]))
-    data_2 = np.zeros((resolution[0], resolution[1], resolution[2]))
-
-    u = field_data_u.astype('float64')
-=======
 def write_vtk(filename, res, u, p, t):
->>>>>>> 89f56033
     u = np.transpose(u, (2, 1, 0))
     ux = np.zeros((res[0], res[1], res[2]))
     ux[:, :, 0] = u[:, :, 0]
@@ -65,18 +49,6 @@
         self.interval = interval
         self.filename = filename
 
-<<<<<<< HEAD
-    q = field_data_q.astype('float64')
-    q = np.transpose(q, (2, 1, 0))
-
-    data_1[:, :, 0] = u[:, :, 0]
-    data_2[:, :, 0] = u[:, :, 1]
-
-    gridToVTK("/Users/mariobedrunka/Downloads/data/" + "output_grid_" + id, np.arange(0, resolution[0]), np.arange(0, resolution[1]),
-              np.arange(0, resolution[2]), pointData={"ux": data_1, "uy": data_2, "rho": q})
-
-    #raise NotImplementedError
-=======
     def __call__(self, i, t, f):
         if t % self.interval == 0:
             t = self.flow.units.convert_time_to_pu(t)
@@ -84,7 +56,6 @@
             p = self.flow.units.convert_density_lu_to_pressure_pu(self.lattice.rho(f))
             write_vtk(self.filename, self.flow.res,
                       self.lattice.convert_to_numpy(u), self.lattice.convert_to_numpy(p), t)
->>>>>>> 89f56033
 
 
 class ErrorReporter:
