--- conflicted
+++ resolved
@@ -12,8 +12,6 @@
 #from pyevtk.hl import *
 import pyevtk.hl as vtk
 import pyevtk.vtk as VTKGroup
-
-from matplotlib import pyplot as plt
 
 def write_image(filename, array2d):
     from matplotlib import pyplot as plt
@@ -87,8 +85,6 @@
                 self.out.append([err_u.item(), err_p.item()])
             else:
                 print(err_u.item(), err_p.item(), file=self.out)
-<<<<<<< HEAD
-=======
 
 
 class EnergyReporter:
@@ -113,4 +109,3 @@
                 print(t, kinE.item(), file=self.out)
 
 
->>>>>>> c493d7db
