"""
Input/output routines.

TODO: Logging
TODO: VTK field/o
"""

import sys
import logging
import numpy as np
import torch
<<<<<<< HEAD
from pyevtk.hl import *
from matplotlib import pyplot as plt
=======
>>>>>>> 1b260ae1


def write_image(filename, array2d):
    from matplotlib import pyplot as plt
    fig, ax = plt.subplots()
    plt.tight_layout()
    ax.imshow(array2d)
    ax.set_xlabel('')
    ax.set_ylabel('')
    ax.get_xaxis().set_visible(False)
    ax.get_yaxis().set_visible(False)
    plt.savefig(filename)


def write_vtk(filename, resolution, field_data, id):
    # https://vtk.org/Wiki/VTK/Writing_VTK_files_using_python
    # https://anaconda.org/e3sm/evtk
    # https://pypi.org/project/pyevtk/
    data_1 = np.zeros((resolution[0], resolution[1], resolution[2]))
    data_2 = np.zeros((resolution[0], resolution[1], resolution[2]))

    u = field_data.astype('float64')
    u = np.transpose(u, (2, 1, 0))


    data_1[:, :, 0] = u[:, :, 0]
    data_2[:, :, 0] = u[:, :, 1]

    gridToVTK("/Users/mariobedrunka/Documents/10_science/10_lattice_boltzmann/10_simulation/10_lettuce/data/" + "output_grid_" + id, np.arange(0, resolution[0]), np.arange(0, resolution[1]),
              np.arange(0, resolution[2]), pointData={"ux": data_1, "uy": data_2})

    #raise NotImplementedError


class ErrorReporter:
    """Reports numerical errors with respect to analytic solution."""
    def __init__(self, lattice, flow, interval=1, out=sys.stdout):
        assert hasattr(flow, "analytic_solution")
        self.lattice = lattice
        self.flow = flow
        self.interval = interval
        self.out = [] if out is None else out
        if not isinstance(self.out, list):
            print("#error_u         error_p", file=self.out)

    def __call__(self, i, t, f):
        if t % self.interval == 0:
            t = self.flow.units.convert_time_to_pu(t)
            pref, uref = self.flow.analytic_solution(self.flow.grid, t=t)
            pref = self.lattice.convert_to_tensor(pref)
            uref = self.lattice.convert_to_tensor(uref)
            u = self.flow.units.convert_velocity_to_pu(self.lattice.u(f))
            p = self.flow.units.convert_density_lu_to_pressure_pu(self.lattice.rho(f))

            resolution = torch.pow(torch.prod(self.lattice.convert_to_tensor(p.size())),1/self.lattice.D)

            err_u = torch.norm(u-uref)/resolution
            err_p = torch.norm(p-pref)/resolution

            if isinstance(self.out, list):
                self.out.append([err_u.item(), err_p.item()])
            else:
                print(err_u.item(), err_p.item(), file=self.out)

<|MERGE_RESOLUTION|>--- conflicted
+++ resolved
@@ -9,12 +9,8 @@
 import logging
 import numpy as np
 import torch
-<<<<<<< HEAD
 from pyevtk.hl import *
 from matplotlib import pyplot as plt
-=======
->>>>>>> 1b260ae1
-
 
 def write_image(filename, array2d):
     from matplotlib import pyplot as plt
@@ -26,6 +22,9 @@
     ax.get_xaxis().set_visible(False)
     ax.get_yaxis().set_visible(False)
     plt.savefig(filename)
+
+def write_png(filename, array2d):
+    pass
 
 
 def write_vtk(filename, resolution, field_data, id):
@@ -77,4 +76,3 @@
                 self.out.append([err_u.item(), err_p.item()])
             else:
                 print(err_u.item(), err_p.item(), file=self.out)
-
