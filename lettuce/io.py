--- conflicted
+++ resolved
@@ -30,18 +30,6 @@
     pass
 
 
-<<<<<<< HEAD
-def write_vtk(filename, res, u, p, t):
-    u = np.transpose(u, (2, 1, 0))
-    ux = np.zeros((res[0], res[1], res[2]))
-    ux[:, :, 0] = u[:, :, 0]
-    uy = np.zeros((res[0], res[1], res[2]))
-    uy[:, :, 0] = u[:, :, 1]
-    p = np.transpose(p, (2, 1, 0))
-    print(t)
-    vtk.gridToVTK("/Volumes/IMSD2012/" + filename + "_" + t.replace('.',','), np.arange(0, res[0]), np.arange(0, res[1]),
-              np.arange(0, res[2]), pointData={"ux": ux, "uy": uy, "p": p})
-=======
 #def write_vtk(filename, res, ux, uy, p, t):
 def write_vtk(filename, point_dict, id):
 
@@ -50,7 +38,6 @@
                   np.arange(0, point_dict["p"].shape[1]),
                   np.arange(0, point_dict["p"].shape[2]),
                   pointData=point_dict)
->>>>>>> 4f693890
 
 class VTKReporter:
     """General VTK Reporter for velocity and pressure"""
@@ -66,16 +53,10 @@
             t = self.flow.units.convert_time_to_pu(t)
             u = self.flow.units.convert_velocity_to_pu(self.lattice.u(f))
             p = self.flow.units.convert_density_lu_to_pressure_pu(self.lattice.rho(f))
-<<<<<<< HEAD
-            write_vtk(self.filename, self.flow.res,
-                      self.lattice.convert_to_numpy(u), self.lattice.convert_to_numpy(p), str(i))
-
-=======
             self.point_dict["p"] = self.lattice.convert_to_numpy(p[0, ..., None])
             for i in range(self.lattice.D):
                 self.point_dict[f"u{'xyz'[i]}"] = self.lattice.convert_to_numpy(u[i, ..., None])
             write_vtk(self.filename, self.point_dict, i)
->>>>>>> 4f693890
 
 class ErrorReporter:
     """Reports numerical errors with respect to analytic solution."""
