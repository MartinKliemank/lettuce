"""
Input/output routines.

TODO: Logging
TODO: VTK field/o
"""

import sys
import logging
import numpy as np
import torch
import os
import pyevtk.hl as vtk

from matplotlib import pyplot as plt

def write_image(filename, array2d):
    from matplotlib import pyplot as plt
    fig, ax = plt.subplots()
    plt.tight_layout()
    ax.imshow(array2d)
    ax.set_xlabel('')
    ax.set_ylabel('')
    ax.get_xaxis().set_visible(False)
    ax.get_yaxis().set_visible(False)
    plt.savefig(filename)

def write_png(filename, array2d):
    pass


#def write_vtk(filename, res, ux, uy, p, t):
<<<<<<< HEAD
def write_vtk(filename, point_dict, id):
    vtk.gridToVTK("/Volumes/IMSD2012/" + filename + "_" + str(id),
=======
def write_vtk(point_dict, id=0, filename_base="./data/output"):
    vtk.gridToVTK(f"{filename_base}_{id:08d}",
>>>>>>> e15610dc
                  np.arange(0, point_dict["p"].shape[0]),
                  np.arange(0, point_dict["p"].shape[1]),
                  np.arange(0, point_dict["p"].shape[2]),
                  pointData=point_dict)

class VTKReporter:
    """General VTK Reporter for velocity and pressure"""
<<<<<<< HEAD
    def __init__(self, lattice, flow, filename, interval):
=======
    def __init__(self, lattice, flow, interval=50, filename_base="./data/output"):
>>>>>>> e15610dc
        self.lattice = lattice
        self.flow = flow
        self.interval = interval
        self.filename_base = filename_base
        directory = os.path.dirname(filename_base)
        if not os.path.isdir(directory):
            os.mkdir(directory)
        self.point_dict = dict()

    def __call__(self, i, t, f):
        if (t % self.interval == 0) or (i==1):
            t = self.flow.units.convert_time_to_pu(t)
            #u = self.flow.units.convert_velocity_to_pu(self.lattice.u(f))
            u = self.lattice.u(f)
            p = self.flow.units.convert_density_lu_to_pressure_pu(self.lattice.rho(f))
            print("t...ux: %.10f" % u[0].max() + " uy: %.10f" % u[1].max())
            self.point_dict["p"] = self.lattice.convert_to_numpy(p[0, ..., None])
            for d in range(self.lattice.D):
                self.point_dict[f"u{'xyz'[d]}"] = self.lattice.convert_to_numpy(u[d, ..., None])
            write_vtk(self.point_dict, i, self.filename_base)

class ErrorReporter:
    """Reports numerical errors with respect to analytic solution."""
    def __init__(self, lattice, flow, interval=1, out=sys.stdout):
        assert hasattr(flow, "analytic_solution")
        self.lattice = lattice
        self.flow = flow
        self.interval = interval
        self.out = [] if out is None else out
        if not isinstance(self.out, list):
            print("#error_u         error_p", file=self.out)

    def __call__(self, i, t, f):
        if t % self.interval == 0:
            t = self.flow.units.convert_time_to_pu(t)
            pref, uref = self.flow.analytic_solution(self.flow.grid, t=t)
            pref = self.lattice.convert_to_tensor(pref)
            uref = self.lattice.convert_to_tensor(uref)
            u = self.flow.units.convert_velocity_to_pu(self.lattice.u(f))
            p = self.flow.units.convert_density_lu_to_pressure_pu(self.lattice.rho(f))

            resolution = torch.pow(torch.prod(self.lattice.convert_to_tensor(p.size())),1/self.lattice.D)

            err_u = torch.norm(u-uref)/resolution
            err_p = torch.norm(p-pref)/resolution

            if isinstance(self.out, list):
                self.out.append([err_u.item(), err_p.item()])
            else:
                print(err_u.item(), err_p.item(), file=self.out)
<|MERGE_RESOLUTION|>--- conflicted
+++ resolved
@@ -30,13 +30,8 @@
 
 
 #def write_vtk(filename, res, ux, uy, p, t):
-<<<<<<< HEAD
-def write_vtk(filename, point_dict, id):
-    vtk.gridToVTK("/Volumes/IMSD2012/" + filename + "_" + str(id),
-=======
 def write_vtk(point_dict, id=0, filename_base="./data/output"):
     vtk.gridToVTK(f"{filename_base}_{id:08d}",
->>>>>>> e15610dc
                   np.arange(0, point_dict["p"].shape[0]),
                   np.arange(0, point_dict["p"].shape[1]),
                   np.arange(0, point_dict["p"].shape[2]),
@@ -44,11 +39,7 @@
 
 class VTKReporter:
     """General VTK Reporter for velocity and pressure"""
-<<<<<<< HEAD
-    def __init__(self, lattice, flow, filename, interval):
-=======
     def __init__(self, lattice, flow, interval=50, filename_base="./data/output"):
->>>>>>> e15610dc
         self.lattice = lattice
         self.flow = flow
         self.interval = interval
@@ -59,10 +50,9 @@
         self.point_dict = dict()
 
     def __call__(self, i, t, f):
-        if (t % self.interval == 0) or (i==1):
+        if t % self.interval == 0:
             t = self.flow.units.convert_time_to_pu(t)
-            #u = self.flow.units.convert_velocity_to_pu(self.lattice.u(f))
-            u = self.lattice.u(f)
+            u = self.flow.units.convert_velocity_to_pu(self.lattice.u(f))
             p = self.flow.units.convert_density_lu_to_pressure_pu(self.lattice.rho(f))
             print("t...ux: %.10f" % u[0].max() + " uy: %.10f" % u[1].max())
             self.point_dict["p"] = self.lattice.convert_to_numpy(p[0, ..., None])
