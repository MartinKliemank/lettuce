# -*- coding: utf-8 -*-

"""Console script for lettuce."""

import sys
import cProfile
import pstats

import click
import torch
import numpy as np

import lettuce
from lettuce import BGKCollision, StandardStreaming, Lattice, D2Q9
<<<<<<< HEAD
from lettuce import TaylorGreenVortex2D, Simulation, ErrorReporter
from lettuce.flows import flow_by_name
from lettuce.force import Guo
=======
from lettuce import TaylorGreenVortex2D, Simulation, ErrorReporter, VTKReporter
>>>>>>> 490f394d


@click.group()
@click.version_option(version=lettuce.__version__)
@click.option("--cuda/--no-cuda", default=True, help="Use cuda (default=True).")
@click.option("-i", "--gpu-id", type=int, default=0, help="Device ID of the GPU (default=0).")
@click.option("-p", "--precision", type=click.Choice(["half", "single", "double"]), default="double",
              help="Numerical Precision; 16, 32, or 64 bit per float (default=single).")
@click.pass_context  # pass parameters to sub-commands
def main(ctx, cuda, gpu_id, precision):
    """Pytorch-accelerated Lattice Boltzmann Solver
    """
    ctx.obj = {'device': None, 'dtype': None}
    if cuda:
        if not torch.cuda.is_available():
            print("CUDA not found.")
            raise click.Abort
        device = torch.device("cuda:{}".format(gpu_id))
    else:
        device = torch.device("cpu")
    dtype = {"half": torch.half, "single": torch.float, "double": torch.double}[precision]

    ctx.obj['device'] = device
    ctx.obj['dtype'] = dtype


@main.command()
@click.option("-s", "--steps", type=int, default=10, help="Number of time steps.")
@click.option("-r", "--resolution", type=int, default=1024, help="Grid Resolution")
@click.option("-o", "--profile-out", type=str, default="",
              help="File to write profiling information to (default=""; no profiling information gets written).")
<<<<<<< HEAD
@click.option("-f", "--flow", type=click.Choice(flow_by_name().keys()), default="taylor2D")
@click.pass_context  # pass parameters to sub-commands
def benchmark(ctx, steps, resolution, profile_out, flow):
=======
@click.option("-v", "--vtk-out", type=str, default="",
              help="VTK file basename to write the velocities and densities to (default=""; no info gets written).")
@click.pass_context  # pass parameters to sub-commands
def benchmark(ctx, steps, resolution, profile_out, vtk_out):
>>>>>>> 490f394d
    """Run a short simulation and print performance in MLUPS.
    """
    # start profiling
    profile = cProfile.Profile()
    profile.enable()

    # setup and run simulation
    device, dtype = ctx.obj['device'], ctx.obj['dtype']
    lattice = Lattice(D2Q9, device, dtype)
    flow_class = flow_by_name(flow)
    flow = flow_class(resolution=resolution, reynolds_number=1, mach_number=0.05, lattice=lattice)
    force = Guo(
        lattice,
        tau=flow.units.relaxation_parameter_lu,
        acceleration=flow.units.convert_acceleration_to_lu(flow.force)
    ) if hasattr(flow, "acceleration") else None
    collision = BGKCollision(lattice, tau=flow.units.relaxation_parameter_lu, force=force)
    streaming = StandardStreaming(lattice)
    simulation = Simulation(flow=flow, lattice=lattice,  collision=collision, streaming=streaming)
    if vtk_out:
        simulation.reporters.append(VTKReporter(lattice, flow, interval=10))
    mlups = simulation.step(num_steps=steps)

    # write profiling output
    profile.disable()
    if profile_out:
        stats = pstats.Stats(profile)
        stats.sort_stats('cumulative')
        stats.print_stats()
        profile.dump_stats(profile_out)
        click.echo(f"Saved profiling information to {profile_out}.")

    click.echo("Finished {} steps in {} bit precision. MLUPS: {:10.2f}".format(
        steps, str(dtype).replace("torch.float",""), mlups))
    return 0

@main.command()
@click.pass_context
def convergence(ctx):
    """Use Taylor Green 2D for convergence test in diffusive scaling."""
    device, dtype = ctx.obj['device'], ctx.obj['dtype']
    lattice = Lattice(D2Q9, device, dtype)
    error_u_old = None
    error_p_old = None
    print(("{:>15} " * 5).format("resolution", "error (u)", "order (u)", "error (p)", "order (p)"))

    for i in range(4,9):
        resolution = 2**i
        mach_number = 8/resolution

        # Simulation
        flow = TaylorGreenVortex2D(resolution=resolution, reynolds_number=10000, mach_number=mach_number, lattice=lattice)
        collision = BGKCollision(lattice, tau=flow.units.relaxation_parameter_lu)
        streaming = StandardStreaming(lattice)
        simulation = Simulation(flow=flow, lattice=lattice, collision=collision, streaming=streaming)
        error_reporter = ErrorReporter(lattice, flow, interval=1, out=None)
        simulation.reporters.append(error_reporter)
        for i in range(10*resolution):
            simulation.step(1)
        error_u, error_p = np.mean(np.abs(error_reporter.out), axis=0).tolist()
        factor_u = 0 if error_u_old is None else error_u_old / error_u
        factor_p = 0 if error_p_old is None else error_p_old / error_p
        error_u_old = error_u
        error_p_old = error_p
        print("{:15} {:15.2e} {:15.1f} {:15.2e} {:15.1f}".format(
            resolution, error_u, factor_u/2, error_p, factor_p/2))
    if factor_u/2 < 1.9:
        print("Velocity convergence order < 2.")
    if factor_p/2 < 0.9:
        print("Velocity convergence order < 1.")
    if factor_u / 2 < 1.9 or factor_p/2 < 0.9:
        sys.exit(1)
    else:
        return 0

if __name__ == "__main__":
    sys.exit(main())  # pragma: no cover
<|MERGE_RESOLUTION|>--- conflicted
+++ resolved
@@ -12,13 +12,10 @@
 
 import lettuce
 from lettuce import BGKCollision, StandardStreaming, Lattice, D2Q9
-<<<<<<< HEAD
-from lettuce import TaylorGreenVortex2D, Simulation, ErrorReporter
+
+from lettuce import TaylorGreenVortex2D, Simulation, ErrorReporter, VTKReporter
 from lettuce.flows import flow_by_name
 from lettuce.force import Guo
-=======
-from lettuce import TaylorGreenVortex2D, Simulation, ErrorReporter, VTKReporter
->>>>>>> 490f394d
 
 
 @click.group()
@@ -50,16 +47,13 @@
 @click.option("-r", "--resolution", type=int, default=1024, help="Grid Resolution")
 @click.option("-o", "--profile-out", type=str, default="",
               help="File to write profiling information to (default=""; no profiling information gets written).")
-<<<<<<< HEAD
+
 @click.option("-f", "--flow", type=click.Choice(flow_by_name().keys()), default="taylor2D")
 @click.pass_context  # pass parameters to sub-commands
-def benchmark(ctx, steps, resolution, profile_out, flow):
-=======
 @click.option("-v", "--vtk-out", type=str, default="",
               help="VTK file basename to write the velocities and densities to (default=""; no info gets written).")
 @click.pass_context  # pass parameters to sub-commands
-def benchmark(ctx, steps, resolution, profile_out, vtk_out):
->>>>>>> 490f394d
+def benchmark(ctx, steps, resolution, profile_out, flow, vtk_out):
     """Run a short simulation and print performance in MLUPS.
     """
     # start profiling
