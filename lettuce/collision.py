"""
Collision models
"""

import torch

from lettuce.equilibrium import QuadraticEquilibrium
from lettuce.util import LettuceException

class BGKCollision:
    def __init__(self, lattice, tau, force=None):
        self.force = force
        self.lattice = lattice
        self.tau = tau
    def __call__(self, f):
        rho = self.lattice.rho(f)
        u_eq = 0 if self.force is None else self.force.u_eq(f, force=self.force)
        u = self.lattice.u(f) + u_eq
        feq = self.lattice.equilibrium(rho, u)
<<<<<<< HEAD
        Si = 0 if self.force is None else self.force.source_term(f, u)
        return f - 1.0/self.tau * (f-feq) + Si
=======
        f = f - 1.0 / self.tau * (f - feq)
        return f
>>>>>>> 5e3aaef0


class MRTCollision:
    """Multiple relaxation time collision operator

    This is an MRT operator in the most general sense of the word.
    The transform does not have to be linear and can, e.g., be any moment or cumulant transform.
    """

    def __init__(self, lattice, transform, relaxation_parameters):
        self.lattice = lattice
        self.transform = transform
        self.relaxation_parameters = lattice.convert_to_tensor(relaxation_parameters)

    def __call__(self, f):
        m = self.transform.transform(f)
        meq = self.transform.equilibrium(m)
        m = m - self.lattice.einsum("q,q->q", [1 / self.relaxation_parameters, m - meq])
        f = self.transform.inverse_transform(m)
        return f


class TRTCollision:
    """Two relaxation time collision model - standard implementation (cf. Krüger 2017)
        """

    def __init__(self, lattice, tau, tau_minus=1.0):
        self.lattice = lattice
        self.tau_plus = tau
        self.tau_minus = tau_minus

    def __call__(self, f):
        rho = self.lattice.rho(f)
        u = self.lattice.u(f)
        feq = self.lattice.equilibrium(rho, u)
        f_diff_neq = ((f + f[self.lattice.stencil.opposite]) - (feq + feq[self.lattice.stencil.opposite])) / (
                2.0 * self.tau_plus)
        f_diff_neq += ((f - f[self.lattice.stencil.opposite]) - (feq - feq[self.lattice.stencil.opposite])) / (
                2.0 * self.tau_minus)
        f = f - f_diff_neq
        return f


class KBCCollision:
    """Entropic multi-relaxation time-relaxation time model according to Karlin et al."""
    def __init__(self, lattice, tau):
        self.lattice = lattice
        assert lattice.Q == 27, \
            LettuceException("KBC only realized for D3Q27")
        self.tau = tau
        self.beta = 1. / (2 * tau)

        # Build a matrix that contains the indices
        self.M = torch.zeros([3, 3, 3, 27], device=lattice.device, dtype=lattice.dtype)
        for i in range(3):
            for j in range(3):
                for k in range(3):
                    self.M[i, j, k] = lattice.e[:, 0] ** i * lattice.e[:, 1] ** j * lattice.e[:, 2] ** k

    def kbc_moment_transform(self, f):
        """Transforms the f into the KBC moment representation"""
        m = torch.einsum('abcq,qmno', self.M, f)
        rho = m[0, 0, 0]
        m = m / rho
        m[0, 0, 0] = rho

        return m

    def compute_s_seq_from_m(self, f, m):
        s = torch.zeros_like(f)

        T = m[2, 0, 0] + m[0, 2, 0] + m[0, 0, 2]
        N_xz = m[2, 0, 0] - m[0, 0, 2]
        N_yz = m[0, 2, 0] - m[0, 0, 2]
        Pi_xy = m[1, 1, 0]
        Pi_xz = m[1, 0, 1]
        Pi_yz = m[0, 1, 1]

        s[0] = m[0, 0, 0] * -T
        s[1] = 1. / 6. * m[0, 0, 0] * (2 * N_xz - N_yz + T)
        s[2] = s[1]
        s[3] = 1. / 6. * m[0, 0, 0] * (2 * N_yz - N_xz + T)
        s[4] = s[3]
        s[5] = 1. / 6. * m[0, 0, 0] * (-N_xz - N_yz + T)
        s[6] = s[5]
        s[7] = 1. / 4 * m[0, 0, 0] * Pi_yz
        s[8] = s[7]
        s[9] = - 1. / 4 * m[0, 0, 0] * Pi_yz
        s[10] = s[9]
        s[11] = 1. / 4 * m[0, 0, 0] * Pi_xz
        s[12] = s[11]
        s[13] = -1. / 4 * m[0, 0, 0] * Pi_xz
        s[14] = s[13]
        s[15] = 1. / 4 * m[0, 0, 0] * Pi_xy
        s[16] = s[15]
        s[17] = -1. / 4 * m[0, 0, 0] * Pi_xy
        s[18] = s[17]

        return s

    def __call__(self, f):
        rho = self.lattice.rho(f)
        u = self.lattice.u(f)
        feq = self.lattice.equilibrium(rho, u)
        k = torch.zeros_like(f)

        m = self.kbc_moment_transform(f)
        delta_s = self.compute_s_seq_from_m(f, m)

        k[1] = m[0, 0, 0] / 6. * (3. * m[1, 0, 0])
        k[0] = m[0, 0, 0]
        k[2] = -k[1]
        k[3] = m[0, 0, 0] / 6. * (3. * m[0, 1, 0])
        k[4] = -k[3]
        k[5] = m[0, 0, 0] / 6. * (3. * m[0, 0, 1])
        k[6] = -k[5]

        m = self.kbc_moment_transform(feq)

        delta_s -= self.compute_s_seq_from_m(f, m)
        delta_h = f - feq - delta_s

        sum_s = self.lattice.rho(delta_s * delta_h / feq)
        sum_h = self.lattice.rho(delta_h * delta_h / feq)

        gamma_stab = 1. / self.beta - (2 - 1. / self.beta) * sum_s / sum_h
        f = f - self.beta * (2 * delta_s + gamma_stab * delta_h)

        return f


class BGKInitialization:
    """Keep velocity constant."""

    def __init__(self, lattice, flow, moment_transformation):
        self.lattice = lattice
        self.tau = flow.units.relaxation_parameter_lu
        self.moment_transformation = moment_transformation
        p, u = flow.initial_solution(flow.grid)
        self.u = flow.units.convert_velocity_to_lu(lattice.convert_to_tensor(u))
        self.rho0 = flow.units.characteristic_density_lu
        self.equilibrium = QuadraticEquilibrium(self.lattice)
        momentum_names = tuple([f"j{x}" for x in "xyz"[:self.lattice.D]])
        self.momentum_indices = moment_transformation[momentum_names]

    def __call__(self, f):
        rho = self.lattice.rho(f)
        feq = self.equilibrium(rho, self.u)
        m = self.moment_transformation.transform(f)
        meq = self.moment_transformation.transform(feq)
        mnew = m - 1.0 / self.tau * (m - meq)
        mnew[0] = m[0] - 1.0 / (self.tau + 1) * (m[0] - meq[0])
        mnew[self.momentum_indices] = rho * self.u
        f = self.moment_transformation.inverse_transform(mnew)
        return f<|MERGE_RESOLUTION|>--- conflicted
+++ resolved
@@ -17,13 +17,8 @@
         u_eq = 0 if self.force is None else self.force.u_eq(f, force=self.force)
         u = self.lattice.u(f) + u_eq
         feq = self.lattice.equilibrium(rho, u)
-<<<<<<< HEAD
         Si = 0 if self.force is None else self.force.source_term(f, u)
         return f - 1.0/self.tau * (f-feq) + Si
-=======
-        f = f - 1.0 / self.tau * (f - feq)
-        return f
->>>>>>> 5e3aaef0
 
 
 class MRTCollision:
