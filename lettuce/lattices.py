--- conflicted
+++ resolved
@@ -38,10 +38,6 @@
     def Q(self):
         return self.stencil.e.shape[0]
 
-    @property
-    def TE(self):
-        return self.stencil.e.shape[0]
-
     def convert_to_tensor(self, array):
         with warnings.catch_warnings():
             warnings.simplefilter("ignore")
@@ -66,35 +62,9 @@
         """velocity"""
         return self.j(f) / self.rho(f)
 
-<<<<<<< HEAD
-    def u_force(self, f, force=None):
-        """velocity related to forcing scheme Guo et al."""
-        first = self.j(f) / self.rho(f)
-        second = 0 if force is None else \
-            force[0] * self.einsum("a,a->a", [torch.ones(f[0:2].shape), force[1]]) / self.rho(f)
-
-        return first + second
-
-    def field(self, index=None):
-        """Generate indices for multidimensional fields.
-
-        All lattice fields are stored as tensors of dimension [M, Nx, Ny, Nz], (in 3D),
-        where N... are the grid dimensions and M depends on the quantity
-        (density: M=1, velocity: M=D, distribution functions: M=Q).
-
-        Note that one-dimensional quantities such as density are NOT stored in the shape [Nx, Ny, Nz],
-        but [1, Nx, Ny, Nz]. lattice.field is used to transform between these two shapes.
-
-        Parameters
-        ----------
-        index: int or None
-            If None, transform a tensor of elements to a field: [Nx, Ny, Nz] -> [1, Nx, Ny, Nz].
-            If int, get the i-th element from a field: [M, Nx, Ny, Nz] -> [Nx, Ny, Nz].
-=======
     def energy(self, f):
         """kinetic energy"""
         return self.einsum("d,d->", [self.u(f),self.u(f)])
->>>>>>> 5e3aaef0
 
     def entropy(self, f):
         """entropy according to the H-theorem"""
