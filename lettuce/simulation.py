--- conflicted
+++ resolved
@@ -21,7 +21,6 @@
 
         grid = flow.grid
         p, u = flow.initial_solution(grid)
-
         assert list(p.shape) == [1] + list(grid[0].shape), \
             LettuceException(f"Wrong dimension of initial pressure field. "
                              f"Expected {[1] + list(grid[0].shape)}, "
@@ -37,13 +36,8 @@
         self.reporters = []
 
         # Define a mask, where the collision shall not be applied
-<<<<<<< HEAD
-        x, y = flow.grid
-        self.no_collision_mask = x != x
-=======
         x = flow.grid
         self.no_collision_mask = np.zeros_like(x[0],dtype=bool)
->>>>>>> 5e3aaef0
         self.no_collision_mask = lattice.convert_to_tensor(self.no_collision_mask)
         for boundary in self.flow.boundaries:
             if boundary.__class__.__name__ == "BounceBackBoundary":
@@ -55,18 +49,15 @@
         for _ in range(num_steps):
             self.i += 1
             self.f = self.streaming(self.f)
-<<<<<<< HEAD
-            self.f = self.collision(self.f)
-=======
             #Perform the collision routine everywhere, expect where the no_collision_mask is true
             self.f = torch.where(self.no_collision_mask, self.f, self.collision(self.f))
->>>>>>> 5e3aaef0
             for boundary in self.flow.boundaries:
                 self.f = boundary(self.f)
             for reporter in self.reporters:
                 reporter(self.i, self.i, self.f)
+            #if i % 10 == 0:
+            #    io.write_vtk("output_vtk", [self.flow.resolution, self.flow.resolution, 1], self.lattice.convert_to_numpy(self.collision.lattice.u(self.f)), str(i))
 
-            
         end = timer()
         seconds = end-start
         num_grid_points = self.lattice.rho(self.f).numel()
