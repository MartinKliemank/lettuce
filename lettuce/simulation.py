--- conflicted
+++ resolved
@@ -1,7 +1,7 @@
 """Lattice Boltzmann Solver"""
 
 from timeit import default_timer as timer
-from lettuce import LettuceException, get_default_moment_transform, BGKInitialization, ExperimentalWarning, BounceBackBoundary
+from lettuce import LettuceException, get_default_moment_transform, BGKInitialization, ExperimentalWarning
 import pickle
 from copy import deepcopy
 import warnings
@@ -48,10 +48,7 @@
         for _ in range(num_steps):
             self.i += 1
             self.f = self.streaming(self.f)
-<<<<<<< HEAD
-=======
             #Perform the collision routine everywhere, expect where the no_collision_mask is true
->>>>>>> c493d7db
             self.f = torch.where(self.no_collision_mask, self.f, self.collision(self.f))
             for boundary in self.flow.boundaries:
                 self.f = boundary(self.f)
