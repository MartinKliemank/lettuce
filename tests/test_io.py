
import pytest
import os
<<<<<<< HEAD
from lettuce import TaylorGreenVortex2D, Lattice, D2Q9, write_image
from lettuce.io import write_vtk, VTKReporter
=======
from lettuce import TaylorGreenVortex2D, Lattice, D2Q9, write_image, BGKCollision, StandardStreaming,Simulation,EnergyReporter
import numpy as np
>>>>>>> 5e3aaef0


def test_write_image(tmpdir):
    pytest.skip("matplotlib not working")
    lattice = Lattice(D2Q9, "cpu")
    flow = TaylorGreenVortex2D(resolution=16, reynolds_number=10, mach_number=0.05, lattice=lattice)
    p, u = flow.initial_solution(flow.grid)
    write_image(tmpdir/"p.png", p[0])
    print(tmpdir/"p.png")
    assert os.path.isfile(tmpdir/"p.png")

<<<<<<< HEAD
def test_write_vtk(tmpdir):
    lattice = Lattice(D2Q9, "cpu")
    flow = TaylorGreenVortex2D(resolution=16, reynolds_number=10, mach_number=0.05, lattice=lattice)
    p, u = flow.initial_solution(flow.grid)
    point_dict = {}
    point_dict["p"] = p[0, ..., None]
    write_vtk(point_dict, id=1, filename_base=tmpdir/"output")
    assert os.path.isfile(tmpdir/"output_00000001.vtr")
=======
def test_energy_reporter(dtype_device):
    dtype, device = dtype_device
    lattice = Lattice(D2Q9, dtype=dtype, device=device)
    flow = TaylorGreenVortex2D(16, 10000, 0.05, lattice=lattice)
    collision = BGKCollision(lattice, tau=flow.units.relaxation_parameter_lu)
    streaming = StandardStreaming(lattice)
    simulation = Simulation(flow=flow, lattice=lattice, collision=collision, streaming=streaming)
    kinE_reporter = EnergyReporter(lattice, flow, interval=1, out=None)
    simulation.reporters.append(kinE_reporter)
    simulation.step(2)
    assert(np.asarray(kinE_reporter.out)[1,1] == pytest.approx(np.asarray(kinE_reporter.out)[0,1],abs=0.1))

>>>>>>> 5e3aaef0
<|MERGE_RESOLUTION|>--- conflicted
+++ resolved
@@ -1,13 +1,9 @@
 
 import pytest
 import os
-<<<<<<< HEAD
-from lettuce import TaylorGreenVortex2D, Lattice, D2Q9, write_image
+from lettuce import TaylorGreenVortex2D, Lattice, D2Q9, write_image, BGKCollision, StandardStreaming,Simulation,EnergyReporter
 from lettuce.io import write_vtk, VTKReporter
-=======
-from lettuce import TaylorGreenVortex2D, Lattice, D2Q9, write_image, BGKCollision, StandardStreaming,Simulation,EnergyReporter
 import numpy as np
->>>>>>> 5e3aaef0
 
 
 def test_write_image(tmpdir):
@@ -19,16 +15,6 @@
     print(tmpdir/"p.png")
     assert os.path.isfile(tmpdir/"p.png")
 
-<<<<<<< HEAD
-def test_write_vtk(tmpdir):
-    lattice = Lattice(D2Q9, "cpu")
-    flow = TaylorGreenVortex2D(resolution=16, reynolds_number=10, mach_number=0.05, lattice=lattice)
-    p, u = flow.initial_solution(flow.grid)
-    point_dict = {}
-    point_dict["p"] = p[0, ..., None]
-    write_vtk(point_dict, id=1, filename_base=tmpdir/"output")
-    assert os.path.isfile(tmpdir/"output_00000001.vtr")
-=======
 def test_energy_reporter(dtype_device):
     dtype, device = dtype_device
     lattice = Lattice(D2Q9, dtype=dtype, device=device)
@@ -41,4 +27,11 @@
     simulation.step(2)
     assert(np.asarray(kinE_reporter.out)[1,1] == pytest.approx(np.asarray(kinE_reporter.out)[0,1],abs=0.1))
 
->>>>>>> 5e3aaef0
+def test_write_vtk(tmpdir):
+    lattice = Lattice(D2Q9, "cpu")
+    flow = TaylorGreenVortex2D(resolution=16, reynolds_number=10, mach_number=0.05, lattice=lattice)
+    p, u = flow.initial_solution(flow.grid)
+    point_dict = {}
+    point_dict["p"] = p[0, ..., None]
+    write_vtk(point_dict, id=1, filename_base=tmpdir/"output")
+    assert os.path.isfile(tmpdir/"output_00000001.vtr")