
import pytest
import numpy as np
import torch
from lettuce import TaylorGreenVortex2D, TaylorGreenVortex3D, CouetteFlow2D, D2Q9, D3Q27
<<<<<<< HEAD
from lettuce import Lattice, LatticeAoS, Simulation, BGKCollision, BGKInitialization, StandardStreaming
from lettuce.flows.poiseuille import PoiseuilleFlow2D
=======
from lettuce import Lattice, Simulation, BGKCollision, BGKInitialization, StandardStreaming
>>>>>>> 5e3aaef0

# Flows to test
# INCOMPRESSIBLE_2D = [TaylorGreenVortex2D, CouetteFlow2D, PoiseuilleFlow2D]
# INCOMPRESSIBLE_3D = [TaylorGreenVortex3D]
INCOMPRESSIBLE_2D = [PoiseuilleFlow2D]
INCOMPRESSIBLE_3D = []


@pytest.mark.parametrize("IncompressibleFlow", INCOMPRESSIBLE_2D)
def test_flow_2d(IncompressibleFlow, dtype_device):
    dtype, device = dtype_device
    lattice = Lattice(D2Q9, dtype=dtype, device=device)
    flow = IncompressibleFlow(16, 1, 0.05, lattice=lattice)
    collision = BGKCollision(lattice, tau=flow.units.relaxation_parameter_lu)
    streaming = StandardStreaming(lattice)
    simulation = Simulation(flow=flow, lattice=lattice, collision=collision, streaming=streaming)
    simulation.step(1)

<<<<<<< HEAD
#
# @pytest.mark.parametrize("IncompressibleFlow", INCOMPRESSIBLE_3D)
# @pytest.mark.parametrize("Ltc", [Lattice, LatticeAoS])
# def test_flow_3d(IncompressibleFlow, Ltc, dtype_device):
#     dtype, device = dtype_device
#     lattice = Ltc(D3Q27, dtype=dtype, device=device)
#     flow = IncompressibleFlow(16, 1, 0.05, lattice=lattice)
#     collision = BGKCollision(lattice, tau=flow.units.relaxation_parameter_lu)
#     streaming = StandardStreaming(lattice)
#     simulation = Simulation(flow=flow, lattice=lattice, collision=collision, streaming=streaming)
#     simulation.step(1)
#
=======

@pytest.mark.parametrize("IncompressibleFlow", INCOMPRESSIBLE_3D)
def test_flow_3d(IncompressibleFlow, dtype_device):
    dtype, device = dtype_device
    lattice = Lattice(D3Q27, dtype=dtype, device=device)
    flow = IncompressibleFlow(16, 1, 0.05, lattice=lattice)
    collision = BGKCollision(lattice, tau=flow.units.relaxation_parameter_lu)
    streaming = StandardStreaming(lattice)
    simulation = Simulation(flow=flow, lattice=lattice, collision=collision, streaming=streaming)
    simulation.step(1)

>>>>>>> 5e3aaef0
<|MERGE_RESOLUTION|>--- conflicted
+++ resolved
@@ -3,18 +3,12 @@
 import numpy as np
 import torch
 from lettuce import TaylorGreenVortex2D, TaylorGreenVortex3D, CouetteFlow2D, D2Q9, D3Q27
-<<<<<<< HEAD
-from lettuce import Lattice, LatticeAoS, Simulation, BGKCollision, BGKInitialization, StandardStreaming
+from lettuce import Lattice, Simulation, BGKCollision, BGKInitialization, StandardStreaming
 from lettuce.flows.poiseuille import PoiseuilleFlow2D
-=======
-from lettuce import Lattice, Simulation, BGKCollision, BGKInitialization, StandardStreaming
->>>>>>> 5e3aaef0
 
 # Flows to test
-# INCOMPRESSIBLE_2D = [TaylorGreenVortex2D, CouetteFlow2D, PoiseuilleFlow2D]
-# INCOMPRESSIBLE_3D = [TaylorGreenVortex3D]
-INCOMPRESSIBLE_2D = [PoiseuilleFlow2D]
-INCOMPRESSIBLE_3D = []
+INCOMPRESSIBLE_2D = [TaylorGreenVortex2D, CouetteFlow2D, PoiseuilleFlow2D]
+INCOMPRESSIBLE_3D = [TaylorGreenVortex3D]
 
 
 @pytest.mark.parametrize("IncompressibleFlow", INCOMPRESSIBLE_2D)
@@ -27,20 +21,6 @@
     simulation = Simulation(flow=flow, lattice=lattice, collision=collision, streaming=streaming)
     simulation.step(1)
 
-<<<<<<< HEAD
-#
-# @pytest.mark.parametrize("IncompressibleFlow", INCOMPRESSIBLE_3D)
-# @pytest.mark.parametrize("Ltc", [Lattice, LatticeAoS])
-# def test_flow_3d(IncompressibleFlow, Ltc, dtype_device):
-#     dtype, device = dtype_device
-#     lattice = Ltc(D3Q27, dtype=dtype, device=device)
-#     flow = IncompressibleFlow(16, 1, 0.05, lattice=lattice)
-#     collision = BGKCollision(lattice, tau=flow.units.relaxation_parameter_lu)
-#     streaming = StandardStreaming(lattice)
-#     simulation = Simulation(flow=flow, lattice=lattice, collision=collision, streaming=streaming)
-#     simulation.step(1)
-#
-=======
 
 @pytest.mark.parametrize("IncompressibleFlow", INCOMPRESSIBLE_3D)
 def test_flow_3d(IncompressibleFlow, dtype_device):
@@ -52,4 +32,3 @@
     simulation = Simulation(flow=flow, lattice=lattice, collision=collision, streaming=streaming)
     simulation.step(1)
 
->>>>>>> 5e3aaef0
